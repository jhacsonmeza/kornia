import torch
<<<<<<< HEAD
import kornia
from kornia.geometry.calibration.distort import tilt_projection, distort_points
=======
from numpy import imag

from kornia.geometry.calibration.distort import distort_points, tiltProjection
>>>>>>> 42179516
from kornia.geometry.transform.imgwarp import remap


# Based on https://github.com/opencv/opencv/blob/master/modules/calib3d/src/undistort.dispatch.cpp#L384
def undistort_points(points: torch.Tensor, K: torch.Tensor, dist: torch.Tensor) -> torch.Tensor:
    r"""Compensate for lens distortion a set of 2D image points.

    Radial :math:`(k_1, k_2, k_3, k_4, k_4, k_6)`,
    tangential :math:`(p_1, p_2)`, thin prism :math:`(s_1, s_2, s_3, s_4)`, and tilt :math:`(\tau_x, \tau_y)` distortion models are considered in this function.

    Args:
        points: Input image points with shape :math:`(*, N, 2)`.
        K: Intrinsic camera matrix with shape :math:`(*, 3, 3)`.
        dist: Distortion coefficients
            :math:`(k_1,k_2,p_1,p_2[,k_3[,k_4,k_5,k_6[,s_1,s_2,s_3,s_4[,\tau_x,\tau_y]]]])`. This is
            a vector with 4, 5, 8, 12 or 14 elements with shape :math:`(*, n)`.

    Returns:
        Undistorted 2D points with shape :math:`(*, N, 2)`.
    """
    if points.dim() < 2 and points.shape[-1] != 2: 
        raise ValueError(f'points shape is invalid. Got {points.shape}.')

    if K.shape[-2:] != (3, 3):
        raise ValueError(f'K matrix shape is invalid. Got {K.shape}.')

    if dist.shape[-1] not in [4, 5, 8, 12, 14]:
        raise ValueError(f'Invalid number of distortion coefficients. Got {dist.shape[-1]}')

    # Adding zeros to obtain vector with 14 coeffs.
    if dist.shape[-1] < 14:
        dist = torch.nn.functional.pad(dist, [0, 14 - dist.shape[-1]])

    # Convert 2D points from pixels to normalized camera coordinates
    cx: torch.Tensor = K[..., 0:1, 2]  # princial point in x (Bx1)
    cy: torch.Tensor = K[..., 1:2, 2]  # princial point in y (Bx1)
    fx: torch.Tensor = K[..., 0:1, 0]  # focal in x (Bx1)
    fy: torch.Tensor = K[..., 1:2, 1]  # focal in y (Bx1)
    # This is equivalent to K^-1 [u,v,1]^T
    x: torch.Tensor = (points[..., 0] - cx) / fx  # (BxN - Bx1)/Bx1 -> BxN
    y: torch.Tensor = (points[..., 1] - cy) / fy  # (BxN - Bx1)/Bx1 -> BxN

    # Compensate for tilt distortion
    if torch.any(dist[..., 12] != 0) or torch.any(dist[..., 13] != 0):
        inv_tilt = tilt_projection(dist[..., 12], dist[..., 13], True)

        # Transposed untilt points (instead of [x,y,1]^T, we obtain [x,y,1])
        points_untilt = torch.stack([x, y, torch.ones_like(x)], -1) @ inv_tilt.transpose(-2, -1)
        x = points_untilt[..., 0] / points_untilt[..., 2]
        y = points_untilt[..., 1] / points_untilt[..., 2]

    # Iteratively undistort points
    x0, y0 = x, y
    for _ in range(5):
        r2 = x * x + y * y

        inv_rad_poly = (1 + dist[..., 5:6] * r2 + dist[..., 6:7] * r2 * r2 + dist[..., 7:8] * r2 ** 3) / (
            1 + dist[..., 0:1] * r2 + dist[..., 1:2] * r2 * r2 + dist[..., 4:5] * r2 ** 3
        )
        deltaX = (
            2 * dist[..., 2:3] * x * y
            + dist[..., 3:4] * (r2 + 2 * x * x)
            + dist[..., 8:9] * r2
            + dist[..., 9:10] * r2 * r2
        )
        deltaY = (
            dist[..., 2:3] * (r2 + 2 * y * y)
            + 2 * dist[..., 3:4] * x * y
            + dist[..., 10:11] * r2
            + dist[..., 11:12] * r2 * r2
        )

        x = (x0 - deltaX) * inv_rad_poly
        y = (y0 - deltaY) * inv_rad_poly

    # Convert points from normalized camera coordinates to pixel coordinates
    x = fx * x + cx
    y = fy * y + cy

    return torch.stack([x, y], -1)


# Based on https://github.com/opencv/opencv/blob/master/modules/calib3d/src/undistort.dispatch.cpp#L287
def undistort_image(image: torch.Tensor, K: torch.Tensor, dist: torch.Tensor) -> torch.Tensor:
    r"""Compensate an image for lens distortion.

    Radial :math:`(k_1, k_2, k_3, k_4, k_4, k_6)`,
    tangential :math:`(p_1, p_2)`, thin prism :math:`(s_1, s_2, s_3, s_4)`, and tilt :math:`(\tau_x, \tau_y)` distortion models are considered in this function.

    Args:
        image: Input image with shape :math:`(*, C, H, W)`.
        K: Intrinsic camera matrix with shape :math:`(*, 3, 3)`.
        dist: Distortion coefficients
            :math:`(k_1,k_2,p_1,p_2[,k_3[,k_4,k_5,k_6[,s_1,s_2,s_3,s_4[,\tau_x,\tau_y]]]])`. This is
            a vector with 4, 5, 8, 12 or 14 elements with shape :math:`(*, n)`.

    Returns:
        Undistorted image with shape :math:`(*, C, H, W)`.
    """
    if len(image.shape) < 2:
        raise ValueError(f"Image shape is invalid. Got: {image.shape}.")

    if K.shape[-2:] != (3, 3):
        raise ValueError(f'K matrix shape is invalid. Got {K.shape}.')

    if dist.shape[-1] not in [4, 5, 8, 12, 14]:
        raise ValueError(f'Invalid number of distortion coefficients. Got {dist.shape[-1]}')

    B, _, rows, cols = image.shape
    if image.dtype != torch.float:
        image = image.float()

    # Create point coordinates for each pixel of the image
    xy_grid: torch.Tensor = kornia.utils.create_meshgrid(rows, cols, False, image.device)
    pts: torch.Tensor = torch.cat(
        [xy_grid[..., 0].reshape(-1, 1), xy_grid[..., 1].reshape(-1, 1)], 1
    ) # (rows*cols)x2

    # Distort points and define maps
    ptsd: torch.Tensor = distort_points(pts, K, dist) # Bx(rows*cols)x2
    mapx: torch.Tensor = ptsd[..., 0].reshape(B, rows, cols) # B x rows x cols, float
    mapy: torch.Tensor = ptsd[..., 1].reshape(B, rows, cols) # B x rows x cols, float

    # Remap image to undistort
    out = remap(image, mapx, mapy, align_corners=True)
    out = torch.round(torch.clamp(out, 0, 255)).to(torch.uint8)

    return out<|MERGE_RESOLUTION|>--- conflicted
+++ resolved
@@ -1,12 +1,6 @@
 import torch
-<<<<<<< HEAD
 import kornia
 from kornia.geometry.calibration.distort import tilt_projection, distort_points
-=======
-from numpy import imag
-
-from kornia.geometry.calibration.distort import distort_points, tiltProjection
->>>>>>> 42179516
 from kornia.geometry.transform.imgwarp import remap
 
 
@@ -26,6 +20,16 @@
 
     Returns:
         Undistorted 2D points with shape :math:`(*, N, 2)`.
+    
+    Example:
+        >>> x = torch.rand(1, 4, 2)
+        >>> K = torch.eye(3)[None]
+        >>> dist = torch.rand(1, 4)
+        >>> undistort_points(x, K, dist)
+        tensor([[[ 0.6198,  0.5452],
+                 [ 0.7274,  0.6173],
+                 [ 0.7422, -0.7141],
+                 [ 0.5008, -0.1313]]])
     """
     if points.dim() < 2 and points.shape[-1] != 2: 
         raise ValueError(f'points shape is invalid. Got {points.shape}.')
